{
  "from_device": {
    "msg": "char[256]",
<<<<<<< HEAD
    "wheel": {
      "pos_rad": "double",
      "vel_rad_s": "double"
=======
    "controller_state": "bool",
    "encoder_pos": "int",
    "a1": {
      "b1": "float",
      "b2": {
        "c1": "bool",
        "c2": "bool"
      }
>>>>>>> 57f6af26
    }
  },
  "to_device": {
    "control_state": "bool"
  }
}<|MERGE_RESOLUTION|>--- conflicted
+++ resolved
@@ -1,11 +1,6 @@
 {
   "from_device": {
     "msg": "char[256]",
-<<<<<<< HEAD
-    "wheel": {
-      "pos_rad": "double",
-      "vel_rad_s": "double"
-=======
     "controller_state": "bool",
     "encoder_pos": "int",
     "a1": {
@@ -14,10 +9,16 @@
         "c1": "bool",
         "c2": "bool"
       }
->>>>>>> 57f6af26
     }
   },
   "to_device": {
-    "control_state": "bool"
+    "controller_state": "bool",
+    "a1": {
+      "b1": "float",
+      "b2": {
+        "c1": "bool",
+        "c2": "bool"
+      }
+    }
   }
 }